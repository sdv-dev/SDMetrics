--- conflicted
+++ resolved
@@ -1,13 +1,5 @@
 {% set name = 'sdmetrics' %}
-<<<<<<< HEAD
-<<<<<<< HEAD
 {% set version = '0.1.1.dev0' %}
-=======
-{% set version = '0.0.5.dev0' %}
->>>>>>> master
-=======
-{% set version = '0.1.0' %}
->>>>>>> d05a83d0
 
 package:
   name: "{{ name|lower }}"
