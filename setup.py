#!/usr/bin/env python
# -*- coding: utf-8 -*-

"""The setup script."""

from setuptools import setup, find_packages

with open('README.md', encoding='utf-8') as readme_file:
    readme = readme_file.read()

with open('HISTORY.md', encoding='utf-8') as history_file:
    history = history_file.read()

install_requires = [
    'numpy>=1.19.0,<2',
    'pandas>=1.1,<1.1.5',
    'scikit-learn>=0.24,<2',
    'scipy>=1.4.1,<2',
    'numba>=0.50,<0.54',
    'sktime>=0.6,<1',
    'torch>=1.4,<2',
    'copulas>=0.5.0,<0.6',
    'rdt>=0.5.0,<0.6',
]

pomegranate_requires = [
    'pomegranate>=0.13.4,<0.14.2',
]

setup_requires = [
    'pytest-runner>=2.11.1',
]

tests_require = [
    'pytest>=3.4.2',
    'pytest-cov>=2.6.0',
    'pytest-rerunfailures>=9.1.1,<10',
    'jupyter>=1.0.0,<2',
    'rundoc>=0.4.3,<0.5',
    'invoke',
    'pomegranate>=0.13.4,<0.14.2'
]

development_requires = [
    # general
    'bumpversion>=0.5.3,<0.6',
    'pip>=9.0.1',
    'watchdog>=0.8.3,<0.11',

    # style check
    'flake8>=3.7.7,<4',
    'flake8-absolute-import>=1.0,<2',
    'isort>=4.3.4,<5',
<<<<<<< HEAD
    'flake8-pytest-style>=1.5.0,<2',
=======
    'flake8-quotes>=3.3.0,<4',
>>>>>>> 47b708a6

    # fix style issues
    'autoflake>=1.1,<2',
    'autopep8>=1.4.3,<1.6',

    # distribute on PyPI
    'packaging>=20,<21',
    'twine>=1.10.0,<4',
    'wheel>=0.30.0',

    # Advanced testing
    'coverage>=4.5.1,<6',
    'tox>=2.9.1,<4',
]

setup(
    author='MIT Data To AI Lab',
    author_email='dailabmit@gmail.com',
    classifiers=[
        'Development Status :: 2 - Pre-Alpha',
        'Intended Audience :: Developers',
        'License :: OSI Approved :: MIT License',
        'Natural Language :: English',
        'Programming Language :: Python :: 3',
        'Programming Language :: Python :: 3.6',
        'Programming Language :: Python :: 3.7',
        'Programming Language :: Python :: 3.8',
    ],
    description='Metrics for Synthetic Data Generation Projects',
    extras_require={
        'test': tests_require,
        'pomegranate': pomegranate_requires,
        'dev': development_requires + tests_require,
    },
    install_package_data=True,
    install_requires=install_requires,
    license='MIT license',
    long_description=readme + '\n\n' + history,
    long_description_content_type='text/markdown',
    include_package_data=True,
    keywords='sdmetrics sdmetrics SDMetrics',
    name='sdmetrics',
    packages=find_packages(include=['sdmetrics', 'sdmetrics.*']),
    python_requires='>=3.6,<3.9',
    setup_requires=setup_requires,
    test_suite='tests',
    tests_require=tests_require,
    url='https://github.com/sdv-dev/SDMetrics',
    version='0.3.3.dev0',
    zip_safe=False,
)<|MERGE_RESOLUTION|>--- conflicted
+++ resolved
@@ -51,11 +51,8 @@
     'flake8>=3.7.7,<4',
     'flake8-absolute-import>=1.0,<2',
     'isort>=4.3.4,<5',
-<<<<<<< HEAD
     'flake8-pytest-style>=1.5.0,<2',
-=======
     'flake8-quotes>=3.3.0,<4',
->>>>>>> 47b708a6
 
     # fix style issues
     'autoflake>=1.1,<2',
