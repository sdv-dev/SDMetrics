#!/usr/bin/env python
# -*- coding: utf-8 -*-

"""The setup script."""

from setuptools import setup, find_packages

with open('README.md', encoding='utf-8') as readme_file:
    readme = readme_file.read()

with open('HISTORY.md', encoding='utf-8') as history_file:
    history = history_file.read()

install_requires = [
    'numpy>=1.18.0,<2',
    'pandas>=1.1,<1.1.5',
    'pomegranate>=0.13.4,<0.14.2',
    'scikit-learn>=0.23,<1',
    'scipy>=1.4.1,<2',
    'sktime>=0.4,<0.6',
    'torch>=1.4,<2',
    'copulas>=0.5.0,<0.6',
<<<<<<< HEAD
    'rdt>=0.4.1,<0.5',
=======
    'rdt>=0.4.1.dev1,<0.5',
>>>>>>> 895f8936
]

setup_requires = [
    'pytest-runner>=2.11.1',
]

tests_require = [
    'pytest>=3.4.2',
    'pytest-cov>=2.6.0',
    'pytest-rerunfailures>=9.1.1,<10',
    'jupyter>=1.0.0,<2',
    'rundoc>=0.4.3,<0.5',
    'invoke',
]

development_requires = [
    # general
    'bumpversion>=0.5.3,<0.6',
    'pip>=9.0.1',
    'watchdog>=0.8.3,<0.11',

    # docs
    'm2r>=0.2.0,<0.3',
    'nbsphinx>=0.5.0,<0.7',
    'Sphinx>=1.7.1,<3',
    'sphinx_rtd_theme>=0.2.4,<0.6',
    'autodocsumm>=0.1.13,<0.2',

    # style check
    'flake8>=3.7.7,<4',
    'flake8-absolute-import>=1.0,<2',
    'isort>=4.3.4,<5',

    # fix style issues
    'autoflake>=1.1,<2',
    'autopep8>=1.4.3,<2',

    # distribute on PyPI
    'twine>=1.10.0,<4',
    'wheel>=0.30.0',

    # Advanced testing
    'coverage>=4.5.1,<6',
    'tox>=2.9.1,<4',
]

setup(
    author='MIT Data To AI Lab',
    author_email='dailabmit@gmail.com',
    classifiers=[
        'Development Status :: 2 - Pre-Alpha',
        'Intended Audience :: Developers',
        'License :: OSI Approved :: MIT License',
        'Natural Language :: English',
        'Programming Language :: Python :: 3',
        'Programming Language :: Python :: 3.6',
        'Programming Language :: Python :: 3.7',
        'Programming Language :: Python :: 3.8',
    ],
    description='Metrics for Synthetic Data Generation Projects',
    extras_require={
        'test': tests_require,
        'dev': development_requires + tests_require,
    },
    install_package_data=True,
    install_requires=install_requires,
    license='MIT license',
    long_description=readme + '\n\n' + history,
    long_description_content_type='text/markdown',
    include_package_data=True,
    keywords='sdmetrics sdmetrics SDMetrics',
    name='sdmetrics',
    packages=find_packages(include=['sdmetrics', 'sdmetrics.*']),
    python_requires='>=3.6,<3.9',
    setup_requires=setup_requires,
    test_suite='tests',
    tests_require=tests_require,
    url='https://github.com/sdv-dev/SDMetrics',
    version='0.3.0.dev1',
    zip_safe=False,
)<|MERGE_RESOLUTION|>--- conflicted
+++ resolved
@@ -20,11 +20,7 @@
     'sktime>=0.4,<0.6',
     'torch>=1.4,<2',
     'copulas>=0.5.0,<0.6',
-<<<<<<< HEAD
     'rdt>=0.4.1,<0.5',
-=======
-    'rdt>=0.4.1.dev1,<0.5',
->>>>>>> 895f8936
 ]
 
 setup_requires = [
