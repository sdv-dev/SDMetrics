[bumpversion]
current_version = 0.3.3.dev0
commit = True
tag = True
parse = (?P<major>\d+)\.(?P<minor>\d+)\.(?P<patch>\d+)(\.(?P<release>[a-z]+)(?P<candidate>\d+))?
serialize = 
	{major}.{minor}.{patch}.{release}{candidate}
	{major}.{minor}.{patch}

[bumpversion:part:release]
optional_value = release
first_value = dev
values = 
	dev
	release

[bumpversion:part:candidate]

[bumpversion:file:setup.py]
search = version='{current_version}'
replace = version='{new_version}'

[bumpversion:file:sdmetrics/__init__.py]
search = __version__ = '{current_version}'
replace = __version__ = '{new_version}'

[bumpversion:file:conda/meta.yaml]
search = version = '{current_version}'
replace = version = '{new_version}'

[bdist_wheel]
universal = 1

[flake8]
max-line-length = 99
exclude = docs, .tox, .git, __pycache__, .ipynb_checkpoints
<<<<<<< HEAD
extend-ignore = D107  # Missing docstring in __init__
=======
extend-ignore = DUO103  # insecure use of "pickle" or "cPickle"
ignore-names = X, Y, X_train, X_test
inline-quotes = single
>>>>>>> 079f1197

[isort]
include_trailing_comment = True
line_length = 99
lines_between_types = 0
multi_line_output = 4
not_skip = __init__.py
use_parentheses = True

[aliases]
test = pytest

[tool:pytest]
collect_ignore = ['setup.py']
<|MERGE_RESOLUTION|>--- conflicted
+++ resolved
@@ -34,13 +34,10 @@
 [flake8]
 max-line-length = 99
 exclude = docs, .tox, .git, __pycache__, .ipynb_checkpoints
-<<<<<<< HEAD
 extend-ignore = D107  # Missing docstring in __init__
-=======
 extend-ignore = DUO103  # insecure use of "pickle" or "cPickle"
 ignore-names = X, Y, X_train, X_test
 inline-quotes = single
->>>>>>> 079f1197
 
 [isort]
 include_trailing_comment = True
