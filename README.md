--- conflicted
+++ resolved
@@ -53,8 +53,6 @@
 [Contributing Guide](https://sdv-dev.github.io/SDMetrics/contributing.html#get-started).
 
 ## Install with conda
-<<<<<<< HEAD
-=======
 
 **SDMetrics** can also be installed using [conda](https://docs.conda.io/en/latest/):
 
@@ -64,69 +62,6 @@
 
 This will pull and install the latest stable release from [Anaconda](https://anaconda.org/).
 
-
-# Basic Usage
-
-Let's run the demo code from **SDV** to generate a simple synthetic dataset:
-
-```python3
-from sdv import load_demo, SDV
-
-metadata, real_tables = load_demo(metadata=True)
-
-sdv = SDV()
-sdv.fit(metadata, real_tables)
-
-synthetic_tables = sdv.sample_all(20)
-```
-
-Now that we have a synthetic dataset, we can evaluate it using **SDMetrics** by calling the `evaluate` function which returns an instance of `MetricsReport` with the default metrics:
-
-```python3
-from sdmetrics import evaluate
-
-report = evaluate(metadata, real_tables, synthetic_tables)
-```
-
-## Examining Metrics
-
-This `report` object makes it easy to examine the metrics at different levels of granularity. For example, the `overall` method returns a single scalar value which functions as a composite score combining all of the metrics. This score can be passed to an optimization routine (i.e. to tune the hyperparameters in a model) and minimized in order to obtain higher quality synthetic data.
-
-```python3
-print(report.overall())
-```
-
-In addition, the `report` provides a `highlights` method which identifies the worst performing metrics. This provides useful hints to help users identify where their synthetic data falls short (i.e. which tables/columns/relationships are not being modeled properly).
-
-```python3
-print(report.highlights())
-```
-
-## Visualizing Metrics
-
-Finally, the `report` object provides a `visualize` method which generates a figure showing some of the key metrics.
-
-```python3
-figure = report.visualize()
-figure.savefig("sdmetrics-report.png")
-```
-
-<p align="center">
-    <img style="width:100%" src="docs/resources/visualize.png">
-</p>
-
-# Advanced Usage
->>>>>>> 5d9251ba
-
-**SDMetrics** can also be installed using [conda](https://docs.conda.io/en/latest/):
-
-```bash
-conda install -c sdv-dev -c conda-forge sdmetrics
-```
-
-This will pull and install the latest stable release from [Anaconda](https://anaconda.org/).
-
-
 # Basic Usage
 
 TODO
