--- conflicted
+++ resolved
@@ -220,11 +220,7 @@
         # Run
         error_fmt_msg = (
             "Datetime column 'datetime_str_no_fmt' does not have a specified 'datetime_format'. "
-<<<<<<< HEAD
-            "Please add a the required datetime_format to the metadata or convert this column "
-=======
             'Please add a the required datetime_format to the metadata or convert this column '
->>>>>>> d01b54a9
             "to 'pd.datetime' to bypass this requirement."
         )
         with pytest.raises(ValueError, match=error_fmt_msg):
