import re
from copy import deepcopy
from unittest.mock import patch

import pandas as pd
import pytest

from sdmetrics._utils_metadata import (
    _convert_datetime_columns,
    _process_data_with_metadata,
    _remove_missing_columns_metadata,
    _remove_non_modelable_columns,
    _validate_metadata,
    _validate_metadata_dict,
    _validate_multi_table_metadata,
    _validate_single_table_metadata,
)


@pytest.fixture
def data():
    return {
        'table1': pd.DataFrame({
            'numerical': [1, 2, 3],
            'categorical': ['a', 'b', 'c'],
            'datetime_str': ['2021-01-01', '2021-01-02', '2021-01-03'],
            'datetime': pd.to_datetime(['2025-01-01', '2025-01-02', '2025-01-03']),
        }),
        'table2': pd.DataFrame({
            'datetime_missing_format': ['2024-01-01', '2023-01-02', '2024-01-03'],
            'extra_column_1': [1, 2, 3],
            'extra_column_2': ['a', 'b', 'c'],
        }),
    }


@pytest.fixture
def metadata():
    return {
        'tables': {
            'table1': {
                'columns': {
                    'numerical': {'sdtype': 'numerical'},
                    'categorical': {'sdtype': 'categorical'},
                    'datetime_str': {'sdtype': 'datetime', 'datetime_format': '%Y-%m-%d'},
                    'datetime': {'sdtype': 'datetime'},
                }
            },
            'table2': {
                'columns': {
                    'datetime_missing_format': {'sdtype': 'datetime'},
                }
            },
        }
    }


def test__validate_metadata_dict(metadata):
    """Test the ``_validate_metadata_dict`` method."""
    # Setup
    metadata_wrong = 'wrong'
    expected_error = re.escape(
        f"Expected a dictionary but received a '{type(metadata_wrong).__name__}' instead."
        " For SDV metadata objects, please use the 'to_dict' function to convert it"
        ' to a dictionary.'
    )

    # Run and Assert
    _validate_metadata_dict(metadata)
    with pytest.raises(TypeError, match=expected_error):
        _validate_metadata_dict(metadata_wrong)


def test__validate_single_table_metadata(metadata):
    """Test the ``_validate_single_table_metadata`` method."""
    # Setup
    metadata_wrong = {
        'wrong_key': {
            'numerical': {'sdtype': 'numerical'},
            'categorical': {'sdtype': 'categorical'},
        }
    }
    expected_error = re.escape(
        "Single-table metadata must include a 'columns' key that maps column names"
        ' to their corresponding information.'
    )

    # Run and Assert
    _validate_single_table_metadata(metadata['tables']['table1'])
    with pytest.raises(ValueError, match=expected_error):
        _validate_single_table_metadata(metadata_wrong)


def test__validate_multi_table_metadata(metadata):
    """Test the ``_validate_multi_table_metadata`` method."""
    # Setup
    metadata_wrong = {
        'wrong_tables': {
            'table1': {
                'columns': {
                    'numerical': {'sdtype': 'numerical'},
                    'categorical': {'sdtype': 'categorical'},
                }
            },
        }
    }

    metadata_wrong_single_table = {
        'tables': {
            'table1': {
                'columns': {
                    'numerical': {'sdtype': 'numerical'},
                    'categorical': {'sdtype': 'categorical'},
                }
            },
            'table2': {
                'wrong_key': {
                    'numerical': {'sdtype': 'numerical'},
                    'categorical': {'sdtype': 'categorical'},
                }
            },
        }
    }
    expected_error = re.escape(
        "Multi-table metadata must include a 'tables' key that maps table names to"
        ' their respective metadata.'
    )
    expected_error_single_table = re.escape(
        "Error in table 'table2': Single-table metadata must include a 'columns' key"
        ' that maps column names to their corresponding information.'
    )

    # Run and Assert
    _validate_multi_table_metadata(metadata)
    with pytest.raises(ValueError, match=expected_error):
        _validate_multi_table_metadata(metadata_wrong)

    with pytest.raises(ValueError, match=expected_error_single_table):
        _validate_multi_table_metadata(metadata_wrong_single_table)


@patch('sdmetrics._utils_metadata._validate_multi_table_metadata')
def test__validate_metadata(mock_validate_multi_table_metadata, metadata):
    """Test the ``_validate_metadata`` method."""
    # Setup
    wrong_metadata = {'worng_key': 'wrong_value'}
    expected_error = re.escape(
        "Metadata must include either a 'columns' key for single-table metadata"
        " or a 'tables' key for multi-table metadata."
    )
    # Run
    _validate_metadata(metadata)
    with pytest.raises(ValueError, match=expected_error):
        _validate_metadata(wrong_metadata)

    # Assert
    mock_validate_multi_table_metadata.assert_called_once_with(metadata)


def test__convert_datetime_columns(data, metadata):
    """Test the ``_convert_datetime_columns`` method."""
    # Setup
    expected_df_single_table = pd.DataFrame({
        'numerical': [1, 2, 3],
        'categorical': ['a', 'b', 'c'],
        'datetime_str': pd.to_datetime(['2021-01-01', '2021-01-02', '2021-01-03']),
        'datetime': pd.to_datetime(['2025-01-01', '2025-01-02', '2025-01-03']),
    })
    expected_result_multi_table_table = {
        'table1': expected_df_single_table,
        'table2': data['table2'],
    }

    # Run
    error_msg = (
        "Datetime column 'datetime_missing_format' does not have a specified 'datetime_format'. "
<<<<<<< HEAD
        "Please add a the required datetime_format to the metadata or convert this column "
=======
        'Please add a the required datetime_format to the metadata or convert this column '
>>>>>>> d01b54a9
        "to 'pd.datetime' to bypass this requirement."
    )
    with pytest.raises(ValueError, match=error_msg):
        _convert_datetime_columns(data, metadata)

    table2_columns = metadata['tables']['table2']['columns']
    table2_columns['datetime_missing_format']['datetime_format'] = '%Y-%m-%d'
    result_multi_table = _convert_datetime_columns(data, metadata)
    result_single_table = _convert_datetime_columns(data['table1'], metadata['tables']['table1'])

    # Assert
    for table_name, table in result_multi_table.items():
        pd.testing.assert_frame_equal(table, expected_result_multi_table_table[table_name])

    pd.testing.assert_frame_equal(result_single_table, expected_df_single_table)


def test_convert_datetime_columns_with_failures():
    """Test the ``_convert_datetime_columns`` when pandas can't convert to datetime."""
    # Setup
    data = pd.DataFrame({
        'numerical': [1, 2, 3],
        'categorical': ['a', 'b', 'c'],
        'datetime_1': ['2021-01-01', '20-error', '2021-01-03'],
        'datetime_2': ['2025-01-01', '2025-01-24', '2025-01-04'],
    })

    metadata = {
        'columns': {
            'numerical': {'sdtype': 'numerical'},
            'categorical': {'sdtype': 'categorical'},
            'datetime_1': {'sdtype': 'datetime', 'datetime_format': '%Y-%m-%d'},
            'datetime_2': {'sdtype': 'datetime'},
        }
    }

    # Run and Assert
    error_msg_bad_format = 'match format'
    with pytest.raises(ValueError, match=error_msg_bad_format):
        _convert_datetime_columns(data, metadata)

    data['datetime_1'] = ['2021-01-01', '2021-01-02', '2021-01-03']

    error_msg_missing_format = "does not have a specified 'datetime_format'"
    with pytest.raises(ValueError, match=error_msg_missing_format):
        _convert_datetime_columns(data, metadata)

    metadata['columns']['datetime_2']['datetime_format'] = '%Y-%m-%d'

    result = _convert_datetime_columns(data, metadata)
    assert pd.api.types.is_datetime64_any_dtype(result['datetime_1'].dtype)
    assert pd.api.types.is_datetime64_any_dtype(result['datetime_2'].dtype)


def test__remove_missing_columns_metadata(data, metadata):
    """Test the ``_remove_missing_columns_metadata`` method."""
    # Setup
    expected_warning_missing_column_metadata = re.escape(
        "The columns ('extra_column_1', 'extra_column_2') are not present in the metadata. "
        'They will not be included for further evaluation.'
    )
    expected_warning_extra_metadata_column = re.escape(
        "The columns ('numerical') are in the metadata but they are not present in the data."
    )
    data['table1'] = data['table1'].drop(columns=['numerical'])

    # Run
    with pytest.warns(UserWarning, match=expected_warning_extra_metadata_column):
        _remove_missing_columns_metadata(data['table1'], metadata['tables']['table1'])

    with pytest.warns(UserWarning, match=expected_warning_missing_column_metadata):
        result = _remove_missing_columns_metadata(data['table2'], metadata['tables']['table2'])

    # Assert
    pd.testing.assert_frame_equal(
        result, data['table2'].drop(columns=['extra_column_1', 'extra_column_2'])
    )


def test__remove_missing_columns_metadata_with_single_table(data, metadata):
    """Test the ``_remove_missing_columns_metadata`` method with a single table."""
    # Setup
    expected_df_single_table = data['table2'].drop(columns=['extra_column_1', 'extra_column_2'])
    expected_df_multi_table = {
        'table1': data['table1'],
        'table2': expected_df_single_table,
    }

    # Run
    result_single_table = _remove_missing_columns_metadata(
        data['table2'], metadata['tables']['table2']
    )
    result_multi_table = _remove_missing_columns_metadata(data, metadata)

    # Assert
    pd.testing.assert_frame_equal(result_single_table, expected_df_single_table)
    for table_name, table in result_multi_table.items():
        pd.testing.assert_frame_equal(table, expected_df_multi_table[table_name])


def test__remove_non_modelable_columns(data, metadata):
    """Test the ``_remove_non_modelable_columns`` method."""
    # Setup
    single_table_df = pd.DataFrame({
        'numerical': [1, 2, 3],
        'categorical': ['a', 'b', 'c'],
        'id': [1, 2, 3],
        'boolean': [True, False, True],
        'datetime': pd.to_datetime(['2025-01-01', '2025-01-02', '2025-01-03']),
        'ssn': ['123-45-6789', '987-65-4321', '123-45-6789'],
    })
    metadata_single_table = {
        'columns': {
            'numerical': {'sdtype': 'numerical'},
            'categorical': {'sdtype': 'categorical'},
            'id': {'sdtype': 'id'},
            'boolean': {'sdtype': 'boolean'},
            'datetime': {'sdtype': 'datetime'},
            'ssn': {'sdtype': 'ssn'},
        }
    }
    multi_table = {
        'table1': deepcopy(single_table_df),
        'table2': data['table2'],
    }
    multi_table_metadata = {
        'tables': {
            'table1': metadata_single_table,
            'table2': metadata['tables']['table2'],
        }
    }

    # Run
    result_single_table = _remove_non_modelable_columns(single_table_df, metadata_single_table)
    result_multi_table = _remove_non_modelable_columns(multi_table, multi_table_metadata)

    # Assert
    pd.testing.assert_frame_equal(result_single_table, single_table_df.drop(columns=['id', 'ssn']))
    pd.testing.assert_frame_equal(
        result_multi_table['table1'], single_table_df.drop(columns=['id', 'ssn'])
    )


@patch('sdmetrics._utils_metadata._validate_metadata_dict')
@patch('sdmetrics._utils_metadata._remove_missing_columns_metadata')
@patch('sdmetrics._utils_metadata._convert_datetime_columns')
@patch('sdmetrics._utils_metadata._remove_non_modelable_columns')
def test__process_data_with_metadata(
    mock_remove_non_modelable_columns,
    mock_convert_datetime_columns,
    mock_remove_missing_columns_metadata,
    mock_validate_metadata_dict,
    data,
    metadata,
):
    """Test the ``_process_data_with_metadata``method."""
    # Setup
    mock_convert_datetime_columns.side_effect = lambda data, metadata: data
    mock_remove_missing_columns_metadata.side_effect = lambda data, metadata: data

    # Run and Assert
    _process_data_with_metadata(data, metadata)

    mock_convert_datetime_columns.assert_called_once_with(data, metadata)
    mock_remove_missing_columns_metadata.assert_called_once_with(data, metadata)
    mock_validate_metadata_dict.assert_called_once_with(metadata)
    mock_remove_non_modelable_columns.assert_not_called()

    _process_data_with_metadata(data, metadata, keep_modelable_columns_only=True)
    mock_remove_non_modelable_columns.assert_called_once_with(data, metadata)<|MERGE_RESOLUTION|>--- conflicted
+++ resolved
@@ -174,11 +174,7 @@
     # Run
     error_msg = (
         "Datetime column 'datetime_missing_format' does not have a specified 'datetime_format'. "
-<<<<<<< HEAD
-        "Please add a the required datetime_format to the metadata or convert this column "
-=======
         'Please add a the required datetime_format to the metadata or convert this column '
->>>>>>> d01b54a9
         "to 'pd.datetime' to bypass this requirement."
     )
     with pytest.raises(ValueError, match=error_msg):
