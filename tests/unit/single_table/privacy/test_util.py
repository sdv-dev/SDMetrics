--- conflicted
+++ resolved
@@ -41,17 +41,6 @@
 
 def test_validate_num_samples_num_iteration():
     # Run and Assert
-<<<<<<< HEAD
-    zero_subsample_msg = re.escape('num_rows_subsample (0) must be an integer greater than 1.')
-    with pytest.raises(ValueError, match=zero_subsample_msg):
-        validate_num_samples_num_iteration(0, 1)
-
-    subsample_none_msg = re.escape(
-        'num_iterations should not be greater than 1 if there is no subsampling.'
-    )
-    with pytest.raises(ValueError, match=subsample_none_msg):
-        validate_num_samples_num_iteration(None, 2)
-=======
     num_subsample_error_post = re.escape('must be an integer greater than 1.')
 
     with pytest.raises(ValueError, match=num_subsample_error_post):
@@ -66,7 +55,6 @@
     num_iterations = 3
     with pytest.raises(ValueError, match=subsample_none_msg):
         validate_num_samples_num_iteration(None, num_iterations)
->>>>>>> b1d36127
 
     zero_iteration_msg = re.escape('num_iterations (0) must be an integer greater than 1.')
     with pytest.raises(ValueError, match=zero_iteration_msg):
