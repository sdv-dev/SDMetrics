--- conflicted
+++ resolved
@@ -323,87 +323,6 @@
             synthetic_data=fake_dataframe, comparison_data=fake_dataframe, metadata=test_metadata
         )
 
-
-<<<<<<< HEAD
-# TODO Debug
-def test_debug():
-    data_train = pd.DataFrame({
-        'num_col': [10, 20, np.nan, 40, 50, 60],
-        'cat_col': ['A', 'B', 'A', None, 'B', 'C'],
-        'bool_col': [True, False, True, False, None, False],
-        'datetime_str_col': [
-            '2025-01-01',
-            '2025-01-31',
-            '2025-01-10',
-            '2025-01-21',
-            None,
-            '2025-01-12',
-        ],
-        'datetime_col': [
-            datetime(2025, 1, 1),
-            datetime(2025, 1, 31),
-            datetime(2025, 1, 10),
-            datetime(2025, 1, 21),
-            pd.NaT,
-            datetime(2025, 1, 12),
-        ],
-        'id_col': [6, 5, 4, 3, 2, 1]
-    })
-
-    data_synth = pd.DataFrame({
-        'num_col': [10, 25, 30, 21, 7, np.nan],
-        'cat_col': ['C', None, 'A', None, 'B', 'C'],
-        'bool_col': [False, True, True, False, True, None],
-        'datetime_str_col': [
-            '2025-01-10',
-            '2025-01-22',
-            None,
-            '2025-01-02',
-            '2025-01-30',
-            '2025-01-06',
-        ],
-        'datetime_col': [
-            datetime(2025, 1, 10),
-            datetime(2025, 1, 22),
-            pd.NaT,
-            datetime(2025, 1, 2),
-            datetime(2025, 1, 30),
-            datetime(2025, 1, 6),
-        ],
-        'id_col': [1, 2, 3, 4, 5, 6]
-    })
-
-    custom_metadata = {
-        'primary_key': 'student_id',
-        'columns': {
-            'num_col': {
-                'sdtype': 'numerical',
-            },
-            'cat_col': {
-                'sdtype': 'categorical',
-            },
-            'bool_col': {
-                'sdtype': 'boolean',
-            },
-            'datetime_str_col': {
-                'sdtype': 'datetime',
-                'datetime_format': '%Y-%m-%d',
-            },
-            'datetime_col': {
-                'sdtype': 'datetime',
-            },
-            'id_col': {
-                'sdtype': 'id',
-            }
-        },
-    }
-
-    dcr_baseline_protection = DCRBaselineProtection()
-    print(f'Debug: {type(train_data)}')
-    result = dcr_baseline_protection.compute_breakdown(data_train, data_synth, data_synth, custom_metadata, 10, 5)
-    print(result)
-    assert False
-=======
 def test_calculate_dcr_with_shuffled_data():
     # Setup
     data = [random.randint(1, 100) for _ in range(20)]
@@ -415,5 +334,4 @@
     result = calculate_dcr(synthetic_data, train_data, metadata)
 
     # Assert
-    assert result.eq(0).all().all()
->>>>>>> 63846c59
+    assert result.eq(0).all().all()