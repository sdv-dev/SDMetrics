--- conflicted
+++ resolved
@@ -87,11 +87,7 @@
         average_score = self._compute_average()
 
         fig = px.bar(
-<<<<<<< HEAD
-            data_frame=self._details.dropna(subset=['Score']),
-=======
-            data_frame=self.details,
->>>>>>> 6f17fc53
+            data_frame=self.details.dropna(subset=['Score']),
             x='Column',
             y='Score',
             title=f'Data Diagnostics: Column Coverage (Average Score={round(average_score, 2)})',
