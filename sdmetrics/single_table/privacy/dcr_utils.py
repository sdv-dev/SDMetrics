--- conflicted
+++ resolved
@@ -36,15 +36,10 @@
                 'No col_range was provided. The col_range is required '
                 'for numerical and datetime sdtype DCR calculation.'
             )
-<<<<<<< HEAD
 
         distance = abs(synthetic_value - real_value) / (col_range)
         return min(distance, 1.0)
-=======
-        distance = abs(synthetic_value - real_value) / (col_range)
-        return min(distance, 1.0)
 
->>>>>>> 323461a1
     else:
         if synthetic_value == real_value:
             return 0.0
