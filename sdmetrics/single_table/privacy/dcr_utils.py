"""Distance to closest record measurement functions."""

import warnings

import pandas as pd

from sdmetrics.utils import is_datetime


def _calculate_dcr_value(s_value, d_value, sdtype, col_range=None):
    """Calculate the Distance to Closest Record between two different values.

    Arguments:
        s_value (int, float, datetime, boolean, string, or None):
            The synthetic value that we are calculating DCR value for
        d_value (int, float, datetime, boolean, string, or None):
            The data value that we are referencing for measuring DCR.
        sdtype (string):
            The sdtype of the column values.
        col_range (float):
            The range of values for a column used for numerical values to calculate DCR.

    Returns:
        pandas.Dataframe:
            Returns a dataframe that shows the DCR value for all synthetic data.
    """
    if sdtype == 'numerical' or sdtype == 'datetime':
        if col_range is None:
            raise ValueError(
                'No col_range was provided. The col_range is required '
                'for numerical and datetime sdtype DCR calculation.'
            )
        if pd.isna(s_value) and pd.isna(d_value):
            return 0.0
        elif pd.isna(s_value) or pd.isna(d_value):
            return 1.0
        else:
            distance = abs(s_value - d_value) / (col_range)
            return min(distance, 1.0)
    else:
        if s_value == d_value:
            return 0.0
        else:
            return 1.0


def _calculate_dcr_between_rows(synthetic_row, comparison_row, column_ranges, metadata):
    """Calculate the Distance to Closest Record between two rows.

    Arguments:
        synthetic_row (pandas.Series):
            The synthetic row that we are calculating DCR value for.
        comparison_row (pandas.Series):
            The data value that we are referencing for measuring DCR.
        column_ranges (dict):
            A dictionary that defines the range for each numerical column.
        metadata (dict):
            The metadata dict.

    Returns:
        float:
            Returns DCR value (the average value of DCR values we computed across the row).
    """
    dcr_values = synthetic_row.index.to_series().apply(
        lambda s_col: _calculate_dcr_value(
            synthetic_row[s_col],
            comparison_row[s_col],
            metadata['columns'][s_col]['sdtype'],
            column_ranges.get(s_col),
        )
    )

    return dcr_values.mean()


def _calculate_dcr_between_row_and_data(synthetic_row, real_data, column_ranges, metadata):
    """Calculate the DCR between a single row in the synthetic data and another dataset.

    Arguments:
        synthetic_row (pandas.Series):
            The synthetic row that we are calculating DCR against an entire dataset.
        real_data (pandas.Dataframe):
            The dataset that acts as the reference for DCR calculations.
        column_ranges (dict):
            A dictionary that defines the range for each numerical column.
        metadata (dict):
            The metadata dict.

    Returns:
        float:
            Returns the minimum distance to closest record computed between the
            synthetic row and the reference dataset.
    """
    dist_srow_to_all_rows = real_data.apply(
        lambda d_row_obj: _calculate_dcr_between_rows(
            synthetic_row, d_row_obj, column_ranges, metadata
        ),
        axis=1,
    )
    return dist_srow_to_all_rows.min()


def _to_unix_timestamp(datetime_value):
    if not is_datetime(datetime_value):
        raise ValueError('Value is not of type pandas datetime.')
    return datetime_value.timestamp() if pd.notna(datetime_value) else pd.NaT


def _covert_datetime_cols_unix_timestamp(data, metadata):
    for column in data.columns:
        if column in metadata['columns']:
            sdtype = metadata['columns'][column]['sdtype']
            if sdtype == 'datetime' and not is_datetime(data[column]):
                datetime_format = metadata['columns'][column].get('datetime_format')
                if not datetime_format:
                    warnings.warn('No datetime format was specified.')
                datetime_to_timestamp_col = pd.to_datetime(
                    data[column], format=datetime_format, errors='coerce'
                ).apply(_to_unix_timestamp)
                data[column] = datetime_to_timestamp_col


def calculate_dcr(synthetic_data, real_data, metadata):
    """Calculate the Distance to Closest Record for all rows in the synthetic data.

    Arguments:
        synthetic_data (pandas.Dataframe):
            The synthetic data that we are calculating DCR values for. Every row will be measured
            against the comparison data.
        real_data (pandas.Dataframe):
            The dataset that acts as the reference for DCR calculations. Ranges are determined from
            this dataset.
        metadata (dict):
            The metadata dict.

    Returns:
        pandas.Dataframe:
            Returns a dataframe that shows the DCR value for all synthetic data.
    """
    column_ranges = {}
<<<<<<< HEAD
    print(synthetic_data)
    missing_cols = set(synthetic_data.index) - set(real_data.index)
=======
    missing_cols = set(real_data.columns) - set(synthetic_data.columns)
>>>>>>> 0b1f078f
    if missing_cols:
        raise ValueError(f'Different columns detected: {missing_cols}')

    r_data = real_data.copy()
    s_data = synthetic_data.copy()
    _covert_datetime_cols_unix_timestamp(r_data, metadata)
    _covert_datetime_cols_unix_timestamp(s_data, metadata)

    for column in r_data.columns:
        if column not in metadata['columns']:
            raise ValueError(f'Column {column} was not found in the metadata.')

        sdtype = metadata['columns'][column]['sdtype']
        col_range = None
        if sdtype == 'numerical' or sdtype == 'datetime':
            col_range = r_data[column].max() - r_data[column].min()

        column_ranges[column] = col_range

    dcr_dist_df = s_data.apply(
        lambda synth_row: _calculate_dcr_between_row_and_data(
            synth_row, r_data, column_ranges, metadata
        ),
        axis=1,
    )

    return dcr_dist_df<|MERGE_RESOLUTION|>--- conflicted
+++ resolved
@@ -138,12 +138,7 @@
             Returns a dataframe that shows the DCR value for all synthetic data.
     """
     column_ranges = {}
-<<<<<<< HEAD
-    print(synthetic_data)
-    missing_cols = set(synthetic_data.index) - set(real_data.index)
-=======
     missing_cols = set(real_data.columns) - set(synthetic_data.columns)
->>>>>>> 0b1f078f
     if missing_cols:
         raise ValueError(f'Different columns detected: {missing_cols}')
 
