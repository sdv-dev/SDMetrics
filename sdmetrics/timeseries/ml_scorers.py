--- conflicted
+++ resolved
@@ -3,12 +3,7 @@
 import numpy as np
 import pandas as pd
 import torch
-<<<<<<< HEAD
-from pyts.classification import TimeSeriesForest
-from pyts.multivariate.classification import MultivariateClassifier
 from sklearn.preprocessing import LabelEncoder
-=======
->>>>>>> eb8008cc
 
 
 def _stack(row):
