--- conflicted
+++ resolved
@@ -5,12 +5,9 @@
 from sdmetrics.timeseries.detection import LSTMDetection, TimeSeriesDetectionMetric
 from sdmetrics.timeseries.efficacy import TimeSeriesEfficacyMetric
 from sdmetrics.timeseries.efficacy.classification import LSTMClassifierEfficacy
-<<<<<<< HEAD
-from sdmetrics.timeseries.statistic_msas import StatisticMSAS
-=======
 from sdmetrics.timeseries.inter_row_msas import InterRowMSAS
 from sdmetrics.timeseries.sequence_length_similarity import SequenceLengthSimilarity
->>>>>>> dd93b1ae
+from sdmetrics.timeseries.statistic_msas import StatisticMSAS
 
 __all__ = [
     'base',
@@ -22,10 +19,7 @@
     'LSTMDetection',
     'TimeSeriesEfficacyMetric',
     'LSTMClassifierEfficacy',
-<<<<<<< HEAD
-    'StatisticMSAS',
-=======
     'InterRowMSAS',
     'SequenceLengthSimilarity',
->>>>>>> dd93b1ae
+    'StatisticMSAS',
 ]