--- conflicted
+++ resolved
@@ -82,11 +82,7 @@
                 else:
                     raise ValueError(
                         f"Datetime column '{column}' does not have a specified 'datetime_format'. "
-<<<<<<< HEAD
-                        "Please add a the required datetime_format to the metadata or convert this column "
-=======
                         'Please add a the required datetime_format to the metadata or convert this column '
->>>>>>> d01b54a9
                         "to 'pd.datetime' to bypass this requirement."
                     )
 
